from pathlib import Path


def _read_readme() -> str:
    readme_path = Path("README.md")
    assert readme_path.exists(), "README.md must exist"
    return readme_path.read_text(encoding="utf-8")


def test_readme_includes_uv_testing_instructions() -> None:
    contents = _read_readme()

    required_snippets = (
        ("uv venv", "README should instruct creating a uv virtual environment"),
        (
            "uv run python -m pytest",
            "README should document running tests via uv",
        ),
    )

    for snippet, message in required_snippets:
        assert snippet in contents, message


<<<<<<< HEAD
def test_readme_documents_request_tool_structures() -> None:
    contents = _read_readme()

    required_snippets = (
        (
            "#### overseerr_movie_requests response structure",
            "README should document the movie request response section",
        ),
        (
            "MovieRequestsToolHandler.get_movie_requests",
            "README should cross-reference the movie request implementation",
        ),
        (
            "`media_availability` values: `UNKNOWN`, `PENDING`, `PROCESSING`, `PARTIALLY_AVAILABLE`, `AVAILABLE`",
            "README should list media availability values for movie requests",
        ),
        (
            "`request_date` (ISO 8601 creation timestamp from Overseerr)",
            "README should describe the movie request timestamp",
        ),
        (
            "Movie request example",
            "README should provide a sample movie request payload",
        ),
        (
            "#### overseerr_tv_requests response structure",
            "README should document the tv request response section",
        ),
        (
            "TvRequestsToolHandler.get_tv_requests",
            "README should cross-reference the tv request implementation",
        ),
        (
            "`tv_episodes` is a list of episode objects containing `episode_number` and `episode_name`",
            "README should describe the tv episode entries",
        ),
        (
            "`tv_season` is formatted as",
            "README should explain the tv season formatting",
        ),
        (
            "TV request example",
            "README should provide a sample tv request payload",
        ),
    )

    for snippet, message in required_snippets:
        assert snippet in contents, message
=======
def test_readme_tools_section_uses_server_identifiers() -> None:
    contents = _read_readme()

    tools_section_start = contents.index("### Tools")
    tools_section_end = contents.index("### Example prompts", tools_section_start)
    tools_section = contents[tools_section_start:tools_section_end]

    expected_identifiers = {
        "- overseerr_get_status: Get the status of the Overseerr server",
        "- overseerr_get_movie_requests: Get the list of all movie requests that satisfies the filter arguments",
        "- overseerr_get_tv_requests: Get the list of all TV show requests that satisfies the filter arguments",
    }

    for line in expected_identifiers:
        assert line in tools_section, f"README Tools entry missing or mismatched: {line}"
>>>>>>> 88c258e6
<|MERGE_RESOLUTION|>--- conflicted
+++ resolved
@@ -22,7 +22,6 @@
         assert snippet in contents, message
 
 
-<<<<<<< HEAD
 def test_readme_documents_request_tool_structures() -> None:
     contents = _read_readme()
 
@@ -71,7 +70,6 @@
 
     for snippet, message in required_snippets:
         assert snippet in contents, message
-=======
 def test_readme_tools_section_uses_server_identifiers() -> None:
     contents = _read_readme()
 
@@ -86,5 +84,4 @@
     }
 
     for line in expected_identifiers:
-        assert line in tools_section, f"README Tools entry missing or mismatched: {line}"
->>>>>>> 88c258e6
+        assert line in tools_section, f"README Tools entry missing or mismatched: {line}"