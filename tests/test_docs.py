from pathlib import Path


def _read_readme_contents() -> str:
    readme_path = Path("README.md")
    assert readme_path.exists(), "README.md must exist"
    return readme_path.read_text(encoding="utf-8")
  
def assert_snippets(required_snippets) -> None:
    contents = _read_readme_contents()

    for snippet, message in required_snippets:
        assert snippet in contents, message


TOOL_REFERENCE_SNIPPETS = (
    ("### Tool reference", "README should include a Tool reference heading"),
    (
        "See [openapi.yaml](openapi.yaml) for the full schema.",
        "README should link to openapi.yaml for full schema details",
    ),
    (
        "#### overseerr_get_status",
        "README should document the overseerr_get_status tool",
    ),
    (
        "**Arguments:** none",
        "Status tool arguments should be explained as none",
    ),
    (
        "Overseerr returns an error, the response starts with \"Overseerr is not available\"",
        "Status tool error reporting should be documented",
    ),
    (
        "#### overseerr_get_movie_requests",
        "README should document the overseerr_get_movie_requests tool",
    ),
    (
        "`status` (optional): Filter requests by Overseerr state (`all`, `approved`, `available`, `pending`, `processing`, `unavailable`, `failed`).",
        "Movie requests tool status argument values should be listed",
    ),
    (
        "`start_date` (optional): ISO 8601 timestamp such as `2024-01-15T00:00:00Z`.",
        "Movie requests tool start_date format should be described",
    ),
    (
        "Response: JSON array of movie request objects with `title`, `media_availability`, and `request_date` fields.",
        "Movie requests tool response fields should be documented",
    ),
    (
        "Movie requests success example:",
        "Movie requests tool should include a concise success example",
    ),
    (
        "#### overseerr_get_tv_requests",
        "README should document the overseerr_get_tv_requests tool",
    ),
    (
        "Response: JSON array of TV request objects with `tv_title`, `tv_title_availability`, `tv_season`, `tv_season_availability`, `tv_episodes`, and `request_date` fields.",
        "TV requests tool response fields should be documented",
    ),
    (
        "TV requests success example:",
        "TV requests tool should include a concise success example",
    ),
)


def test_readme_includes_uv_testing_instructions() -> None:
    required_snippets = (
        ("uv venv", "README should instruct creating a uv virtual environment"),
        (
            "uv run python -m pytest",
            "README should document running tests via uv",
        ),
    )

    assert_snippets(required_snippets)


def test_readme_includes_quickstart_run_instructions() -> None:
    required_snippets = (
        ("### Run", "README should document how to run the server"),
        ("uvx overseerr-mcp", "README should mention the published command"),
        ("uv run overseerr-mcp", "README should mention running from the repo"),
        (
            "OVERSEERR_API_KEY",
            "README should highlight required OVERSEERR_API_KEY environment variable",
        ),
        (
            "OVERSEERR_URL",
            "README should highlight required OVERSEERR_URL environment variable",
        ),
        (
            "Example invocation",
            "README should include an example invocation heading",
        ),
        (
            "Server started",
            "README should show a log snippet that confirms the server started",
        ),
    )

    assert_snippets(required_snippets)


def test_readme_documents_request_tool_structures() -> None:
    required_snippets = (
        (
            "#### overseerr_movie_requests response structure",
            "README should document the movie request response section",
        ),
        (
            "MovieRequestsToolHandler.get_movie_requests",
            "README should cross-reference the movie request implementation",
        ),
        (
            "`media_availability` values: `UNKNOWN`, `PENDING`, `PROCESSING`, `PARTIALLY_AVAILABLE`, `AVAILABLE`",
            "README should list media availability values for movie requests",
        ),
        (
            "`request_date` (ISO 8601 creation timestamp from Overseerr)",
            "README should describe the movie request timestamp",
        ),
        (
            "Movie requests success example",
            "README should provide a sample movie request payload",
        ),
        (
            "#### overseerr_tv_requests response structure",
            "README should document the tv request response section",
        ),
        (
            "TvRequestsToolHandler.get_tv_requests",
            "README should cross-reference the tv request implementation",
        ),
        (
            "`tv_episodes` is a list of episode objects containing `episode_number` and `episode_name`",
            "README should describe the tv episode entries",
        ),
        (
            "`tv_season` is formatted as",
            "README should explain the tv season formatting",
        ),
        (
            "TV requests success example",
            "README should provide a sample tv request payload",
        ),
    )

    assert_snippets(required_snippets)


def test_readme_tools_section_uses_server_identifiers() -> None:
    contents = _read_readme_contents()

    tools_section_start = contents.index("### Tools")
    tools_section_end = contents.index("### Example prompts", tools_section_start)
    tools_section = contents[tools_section_start:tools_section_end]

    expected_identifiers = {
        "- overseerr_get_status: Get the status of the Overseerr server",
        "- overseerr_get_movie_requests: Get the list of all movie requests that satisfies the filter arguments",
        "- overseerr_get_tv_requests: Get the list of all TV show requests that satisfies the filter arguments",
    }

    for line in expected_identifiers:
        assert line in tools_section, f"README Tools entry missing or mismatched: {line}"


<<<<<<< HEAD
def test_readme_documents_running_server_http_entrypoint() -> None:
    required_snippets = (
        (
            "### Running the server",
            "README should include a running section that follows Quickstart",
        ),
        (
            "`overseerr_mcp.server.main()` launches the FastMCP app over HTTP",
            "README should document the main entrypoint and FastMCP transport",
        ),
        (
            "http://0.0.0.0:8000/mcp",
            "README should mention the default HTTP endpoint",
        ),
        (
            (
                "override the default transport, host, or port by passing FastMCP's "
                "`transport`, `host`, or `port` arguments"
            ),
            "README should explain how to adjust FastMCP networking parameters",
        ),
        (
            "uv run overseerr-mcp",
            "README should show the uv command for launching the server",
        ),
        (
            "firewall or reverse proxy",
            "README should mention networking considerations when exposing the endpoint",
        ),
    )

    assert_snippets(required_snippets)
=======
def test_readme_tool_reference_section_documents_arguments_and_responses() -> None:
    assert_snippets(TOOL_REFERENCE_SNIPPETS)
>>>>>>> 52a631dd
<|MERGE_RESOLUTION|>--- conflicted
+++ resolved
@@ -168,7 +168,6 @@
         assert line in tools_section, f"README Tools entry missing or mismatched: {line}"
 
 
-<<<<<<< HEAD
 def test_readme_documents_running_server_http_entrypoint() -> None:
     required_snippets = (
         (
@@ -201,7 +200,7 @@
     )
 
     assert_snippets(required_snippets)
-=======
+
+
 def test_readme_tool_reference_section_documents_arguments_and_responses() -> None:
-    assert_snippets(TOOL_REFERENCE_SNIPPETS)
->>>>>>> 52a631dd
+    assert_snippets(TOOL_REFERENCE_SNIPPETS)