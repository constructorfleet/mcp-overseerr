from pathlib import Path


def _read_readme_contents() -> str:
    readme_path = Path("README.md")
    assert readme_path.exists(), "README.md must exist"
    return readme_path.read_text(encoding="utf-8")


def test_readme_includes_uv_testing_instructions() -> None:
    contents = _read_readme_contents()

    required_snippets = (
        ("uv venv", "README should instruct creating a uv virtual environment"),
        (
            "uv run python -m pytest",
            "README should document running tests via uv",
        ),
    )

    for snippet, message in required_snippets:
        assert snippet in contents, message


<<<<<<< HEAD
def test_readme_includes_quickstart_run_instructions() -> None:
    contents = _read_readme_contents()

    required_snippets = (
        ("### Run", "README should document how to run the server"),
        ("uvx overseerr-mcp", "README should mention the published command"),
        ("uv run overseerr-mcp", "README should mention running from the repo"),
        (
            "OVERSEERR_API_KEY",
            "README should highlight required OVERSEERR_API_KEY environment variable",
        ),
        (
            "OVERSEERR_URL",
            "README should highlight required OVERSEERR_URL environment variable",
        ),
        (
            "Example invocation",
            "README should include an example invocation heading",
        ),
        (
            "Server started",
            "README should show a log snippet that confirms the server started",
=======
def test_readme_documents_request_tool_structures() -> None:
    contents = _read_readme()

    required_snippets = (
        (
            "#### overseerr_movie_requests response structure",
            "README should document the movie request response section",
        ),
        (
            "MovieRequestsToolHandler.get_movie_requests",
            "README should cross-reference the movie request implementation",
        ),
        (
            "`media_availability` values: `UNKNOWN`, `PENDING`, `PROCESSING`, `PARTIALLY_AVAILABLE`, `AVAILABLE`",
            "README should list media availability values for movie requests",
        ),
        (
            "`request_date` (ISO 8601 creation timestamp from Overseerr)",
            "README should describe the movie request timestamp",
        ),
        (
            "Movie request example",
            "README should provide a sample movie request payload",
        ),
        (
            "#### overseerr_tv_requests response structure",
            "README should document the tv request response section",
        ),
        (
            "TvRequestsToolHandler.get_tv_requests",
            "README should cross-reference the tv request implementation",
        ),
        (
            "`tv_episodes` is a list of episode objects containing `episode_number` and `episode_name`",
            "README should describe the tv episode entries",
        ),
        (
            "`tv_season` is formatted as",
            "README should explain the tv season formatting",
        ),
        (
            "TV request example",
            "README should provide a sample tv request payload",
>>>>>>> 5913f9b3
        ),
    )

    for snippet, message in required_snippets:
        assert snippet in contents, message
def test_readme_tools_section_uses_server_identifiers() -> None:
    contents = _read_readme_contents()

    tools_section_start = contents.index("### Tools")
    tools_section_end = contents.index("### Example prompts", tools_section_start)
    tools_section = contents[tools_section_start:tools_section_end]

    expected_identifiers = {
        "- overseerr_get_status: Get the status of the Overseerr server",
        "- overseerr_get_movie_requests: Get the list of all movie requests that satisfies the filter arguments",
        "- overseerr_get_tv_requests: Get the list of all TV show requests that satisfies the filter arguments",
    }

    for line in expected_identifiers:
        assert line in tools_section, f"README Tools entry missing or mismatched: {line}"<|MERGE_RESOLUTION|>--- conflicted
+++ resolved
@@ -5,11 +5,15 @@
     readme_path = Path("README.md")
     assert readme_path.exists(), "README.md must exist"
     return readme_path.read_text(encoding="utf-8")
+  
+def assert_snippets(required_snippets) -> None:
+    contents = _read_readme_contents()
+
+    for snippet, message in required_snippets:
+        assert snippet in contents, message
 
 
 def test_readme_includes_uv_testing_instructions() -> None:
-    contents = _read_readme_contents()
-
     required_snippets = (
         ("uv venv", "README should instruct creating a uv virtual environment"),
         (
@@ -18,14 +22,10 @@
         ),
     )
 
-    for snippet, message in required_snippets:
-        assert snippet in contents, message
+    assert_snippets(required_snippets)
 
 
-<<<<<<< HEAD
 def test_readme_includes_quickstart_run_instructions() -> None:
-    contents = _read_readme_contents()
-
     required_snippets = (
         ("### Run", "README should document how to run the server"),
         ("uvx overseerr-mcp", "README should mention the published command"),
@@ -45,10 +45,13 @@
         (
             "Server started",
             "README should show a log snippet that confirms the server started",
-=======
+        ),
+    )
+
+    assert_snippets(required_snippets)
+
+
 def test_readme_documents_request_tool_structures() -> None:
-    contents = _read_readme()
-
     required_snippets = (
         (
             "#### overseerr_movie_requests response structure",
@@ -89,12 +92,12 @@
         (
             "TV request example",
             "README should provide a sample tv request payload",
->>>>>>> 5913f9b3
         ),
     )
 
-    for snippet, message in required_snippets:
-        assert snippet in contents, message
+    assert_snippets(required_snippets)
+
+
 def test_readme_tools_section_uses_server_identifiers() -> None:
     contents = _read_readme_contents()
 
